--- conflicted
+++ resolved
@@ -209,9 +209,4 @@
 else:
     # Before an 'order' argument was introduced, numpy wouldn't muck with
     # the ordering
-<<<<<<< HEAD
-    safe_copy = np.copy
-
-=======
-    safe_copy = np.copy
->>>>>>> 86e8b0d2
+    safe_copy = np.copy