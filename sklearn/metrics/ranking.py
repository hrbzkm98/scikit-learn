--- conflicted
+++ resolved
@@ -443,12 +443,9 @@
         Whether to drop some suboptimal thresholds which would not appear
         on a plotted ROC curve. This is useful in order to create lighter
         ROC curves.
-<<<<<<< HEAD
-=======
 
         .. versionadded:: 0.17
            parameter *drop_intermediate*.
->>>>>>> da4f480a
 
     Returns
     -------
